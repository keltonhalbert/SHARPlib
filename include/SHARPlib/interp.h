--- conflicted
+++ resolved
@@ -142,8 +142,7 @@
 [[nodiscard]] float interp_pressure(float pressure_val,
                                     const float pressure_arr[],
                                     const float data_arr[],
-<<<<<<< HEAD
-                                    const int N) noexcept;
+                                    const int N);
 /**
  *  \author Nathan Dahl - NWS Storm Prediction Center/OU-CIWRO (mutated from Kelton's code)
  * 
@@ -183,9 +182,6 @@
 */
 [[nodiscard]] float interp_wbzh(const float p_arr[], const float t_arr[], const float td_arr[],
                           const float height_arr[], const int N) noexcept;
-=======
-                                    const int N) ;
->>>>>>> d8c4470b
 
 }  // end namespace sharp
 
